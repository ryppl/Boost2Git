/*
 *  Copyright (C) 2007  Thiago Macieira <thiago@kde.org>
 *
 *  This program is free software: you can redistribute it and/or modify
 *  it under the terms of the GNU General Public License as published by
 *  the Free Software Foundation, either version 3 of the License, or
 *  (at your option) any later version.
 *
 *  This program is distributed in the hope that it will be useful,
 *  but WITHOUT ANY WARRANTY; without even the implied warranty of
 *  MERCHANTABILITY or FITNESS FOR A PARTICULAR PURPOSE.  See the
 *  GNU General Public License for more details.
 *
 *  You should have received a copy of the GNU General Public License
 *  along with this program.  If not, see <http://www.gnu.org/licenses/>.
 */

#include <QTextStream>
#include <QList>
#include <QFile>
#include <QDebug>

#include "ruleparser.h"
#include "CommandLineParser.h"

RulesList::RulesList(const QString &filenames)
  : m_filenames(filenames)
{
}

RulesList::~RulesList() {}

void RulesList::load()
{
    foreach(const QString filename, m_filenames.split(',') ) {
        qDebug() << "Loading rules from:" << filename;
        Rules *rules = new Rules(filename);
        m_rules.append(rules);
        rules->load();
        m_allrepositories.append(rules->repositories());
        QList<Rules::Match> matchRules = rules->matchRules();
        m_allMatchRules.append( QList<Rules::Match>(matchRules));
    }
}

const QList<Rules::Repository> RulesList::allRepositories() const
{
  return m_allrepositories;
}

const QList<QList<Rules::Match> > RulesList::allMatchRules() const
{
  return m_allMatchRules;
}

const QList<Rules*> RulesList::rules() const
{
  return m_rules;
}

Rules::Rules(const QString &fn)
    : filename(fn)
{
}

Rules::~Rules()
{
}

const QList<Rules::Repository> Rules::repositories() const
{
    return m_repositories;
}

const QList<Rules::Match> Rules::matchRules() const
{
    return m_matchRules;
}

Rules::Match::Substitution Rules::parseSubstitution(const QString &string)
{
    if (string.at(0) != 's' || string.length() < 5)
        return Match::Substitution();

    const QChar sep = string.at(1);

    if (string.at(string.length() - 1) != sep)
        return Match::Substitution();

    int i = 2, end = 0;
    Match::Substitution subst;

    // Separator might have been escaped with a backslash
    while (i > end) {
        int backslashCount = 0;
        if ((end = string.indexOf(sep, i)) > -1) {
            for (i = end - 1; i >= 2; i--) {
                if (string.at(i) == '\\')
                    backslashCount++;
                else
                    break;
            }
        } else {
            return Match::Substitution(); // error
        }

        if (backslashCount % 2 != 0) {
            // Separator was escaped. Search for another one
            i = end + 1;
        }
    }

    // Found the end of the pattern
    subst.pattern = QRegExp(string.mid(2, end - 2));
    if (!subst.pattern.isValid())
        return Match::Substitution(); // error
    subst.replacement = string.mid(end + 1, string.length() - 1 - end - 1);

    return subst;
}

void Rules::load()
{
    load(filename);
}

void Rules::load(const QString &filename)
{
    qDebug() << "Loading rules from" << filename;
    // initialize the regexps we will use
    QRegExp repoLine("create repository\\s+(\\S+)", Qt::CaseInsensitive);

    QString varRegex("[A-Za-z0-9_]+");

    QRegExp matchLine("match\\s+(.*)", Qt::CaseInsensitive);
    QRegExp matchActionLine("action\\s+(\\w+)", Qt::CaseInsensitive);
    QRegExp matchRepoLine("repository\\s+(\\S+)", Qt::CaseInsensitive);
<<<<<<< HEAD
    QRegExp matchDescLine("description\\s+(.+)$", Qt::CaseInsensitive);
=======
    QRegExp matchRepoSubstLine("substitute repository\\s+(.+)$", Qt::CaseInsensitive);
>>>>>>> c630dd76
    QRegExp matchBranchLine("branch\\s+(\\S+)", Qt::CaseInsensitive);
    QRegExp matchBranchSubstLine("substitute branch\\s+(.+)$", Qt::CaseInsensitive);
    QRegExp matchRevLine("(min|max) revision (\\d+)", Qt::CaseInsensitive);
    QRegExp matchAnnotateLine("annotated\\s+(\\S+)", Qt::CaseInsensitive);
    QRegExp matchPrefixLine("prefix\\s+(\\S+)", Qt::CaseInsensitive);
    QRegExp declareLine("declare\\s+("+varRegex+")\\s*=\\s*(\\S+)", Qt::CaseInsensitive);
    QRegExp variableLine("\\$\\{("+varRegex+")(\\|[^}$]*)?\\}", Qt::CaseInsensitive);
    QRegExp includeLine("include\\s+(.*)", Qt::CaseInsensitive);

    enum { ReadingNone, ReadingRepository, ReadingMatch } state = ReadingNone;
    Repository repo;
    Match match;
    int lineNumber = 0;

    QFile file(filename);
    if (!file.open(QIODevice::ReadOnly))
        qFatal("Could not read the rules file: %s", qPrintable(filename));

    QTextStream s(&file);
    QStringList lines = s.readAll().split('\n', QString::KeepEmptyParts);

    QStringList::iterator it;
    for(it = lines.begin(); it != lines.end(); ++it) {
        ++lineNumber;
        QString origLine = *it;
        QString line = origLine;

        int hash = line.indexOf('#');
        if (hash != -1)
            line.truncate(hash);
        line = line.trimmed();
        if (line.isEmpty())
            continue;

        bool isIncludeRule = includeLine.exactMatch(line);
        if (isIncludeRule) {
            int index = filename.lastIndexOf("/");
            QString includeFile = filename.left( index + 1) + includeLine.cap(1);
            load(includeFile);
        } else {
            while( variableLine.indexIn(line) != -1 ) {
                QString replacement;
                if (m_variables.contains(variableLine.cap(1))) {
                    replacement = m_variables[variableLine.cap(1)];
                } else {
                    if (variableLine.cap(2).startsWith('|')) {
                        replacement = variableLine.cap(2).mid(1);
                    } else {
                        qFatal("Undeclared variable: %s", qPrintable(variableLine.cap(1)));
                    }
                }
                line = line.replace(variableLine, replacement);
            }
            if (state == ReadingRepository) {
                if (matchBranchLine.exactMatch(line)) {
                    Repository::Branch branch;
                    branch.name = matchBranchLine.cap(1);

                    repo.branches += branch;
                    continue;
                } else if (matchDescLine.exactMatch(line)) {
                    repo.description = matchDescLine.cap(1);
                    continue;
                } else if (matchRepoLine.exactMatch(line)) {
                    repo.forwardTo = matchRepoLine.cap(1);
                    continue;
                } else if (matchPrefixLine.exactMatch(line)) {
                    repo.prefix = matchPrefixLine.cap(1);
                    continue;
                } else if (line == "end repository") {
                    m_repositories += repo;
                    {
                        // clear out 'repo'
                        Repository temp;
                        std::swap(repo, temp);
                    }
                    state = ReadingNone;
                    continue;
                }
            } else if (state == ReadingMatch) {
                if (matchRepoLine.exactMatch(line)) {
                    match.repository = matchRepoLine.cap(1);
                    continue;
                } else if (matchBranchLine.exactMatch(line)) {
                    match.branch = matchBranchLine.cap(1);
                    continue;
                } else if (matchRepoSubstLine.exactMatch(line)) {
                    Match::Substitution subst = parseSubstitution(matchRepoSubstLine.cap(1));
                    if (!subst.isValid()) {
                        qFatal("Malformed substitution in rules file: line %d: %s",
                            lineNumber, qPrintable(origLine));
                    }
                    match.repo_substs += subst;
                    continue;
                } else if (matchBranchSubstLine.exactMatch(line)) {
                    Match::Substitution subst = parseSubstitution(matchBranchSubstLine.cap(1));
                    if (!subst.isValid()) {
                        qFatal("Malformed substitution in rules file: line %d: %s",
                            lineNumber, qPrintable(origLine));
                    }
                    match.branch_substs += subst;
                    continue;
                } else if (matchRevLine.exactMatch(line)) {
                    if (matchRevLine.cap(1) == "min")
                        match.minRevision = matchRevLine.cap(2).toInt();
                    else            // must be max
                        match.maxRevision = matchRevLine.cap(2).toInt();
                    continue;
                } else if (matchPrefixLine.exactMatch(line)) {
                    match.prefix = matchPrefixLine.cap(1);
                    if( match.prefix.startsWith('/'))
                        match.prefix = match.prefix.mid(1);
                    continue;
                } else if (matchActionLine.exactMatch(line)) {
                    QString action = matchActionLine.cap(1);
                    if (action == "export")
                        match.action = Match::Export;
                    else if (action == "ignore")
                        match.action = Match::Ignore;
                    else if (action == "recurse")
                        match.action = Match::Recurse;
                    else
                        qFatal("Invalid action \"%s\" on line %d", qPrintable(action), lineNumber);
                    continue;
                } else if (matchAnnotateLine.exactMatch(line)) {
                    match.annotate = matchAnnotateLine.cap(1) == "true";
                    continue;
                } else if (line == "end match") {
                    if (!match.repository.isEmpty())
                        match.action = Match::Export;
                    m_matchRules += match;
                    Stats::instance()->addRule(match);
                    state = ReadingNone;
                    continue;
                }
            }

            bool isRepositoryRule = repoLine.exactMatch(line);
            bool isMatchRule = matchLine.exactMatch(line);
            bool isVariableRule = declareLine.exactMatch(line);

            if (isRepositoryRule) {
                // repository rule
                state = ReadingRepository;
                repo = Repository(); // clear
                repo.name = repoLine.cap(1);
                repo.lineNumber = lineNumber;
                repo.filename = filename;
            } else if (isMatchRule) {
                // match rule
                state = ReadingMatch;
                match = Match();
                match.rx = QRegExp(matchLine.cap(1), Qt::CaseSensitive, QRegExp::RegExp2);
                if( !match.rx.isValid() )
                    qFatal("Malformed regular expression '%s' in file:'%s':%d, Error: %s",
                           qPrintable(matchLine.cap(1)), qPrintable(filename), lineNumber,
                           qPrintable(match.rx.errorString()));
                match.lineNumber = lineNumber;
                match.filename = filename;
            } else if (isVariableRule) {
                QString variable = declareLine.cap(1);
                QString value = declareLine.cap(2);
                m_variables.insert(variable, value);
            } else {
                qFatal("Malformed line in rules file: line %d: %s",
                       lineNumber, qPrintable(origLine));
            }
        }
    }
}

Stats *Stats::self = 0;

class Stats::Private
{
public:
    Private();

    void printStats() const;
    void ruleMatched(const Rules::Match &rule, const int rev);
    void addRule(const Rules::Match &rule);
private:
    QMap<QString,int> m_usedRules;
};

Stats::Stats() : d(new Private())
{
    use = CommandLineParser::instance()->contains("stats");
}

Stats::~Stats()
{
    delete d;
}

void Stats::init()
{
    if(self)
        delete self;
    self = new Stats();
}

Stats* Stats::instance()
{
    return self;
}

void Stats::printStats() const
{
    if(use)
        d->printStats();
}

void Stats::ruleMatched(const Rules::Match &rule, const int rev)
{
    if(use)
        d->ruleMatched(rule, rev);
}

void Stats::addRule( const Rules::Match &rule)
{
    if(use)
        d->addRule(rule);
}

Stats::Private::Private()
{
}

void Stats::Private::printStats() const
{
    printf("\nRule stats\n");
    foreach(const QString name, m_usedRules.keys()) {
        printf("%s was matched %i times\n", qPrintable(name), m_usedRules[name]);
    }
}

void Stats::Private::ruleMatched(const Rules::Match &rule, const int rev)
{
    Q_UNUSED(rev);
    const QString name = rule.info();
    if(!m_usedRules.contains(name)) {
        m_usedRules.insert(name, 1);
        qWarning() << "WARN: New match rule, should have been added when created.";
    } else {
        m_usedRules[name]++;
    }
}

void Stats::Private::addRule( const Rules::Match &rule)
{
    const QString name = rule.info();
    if(m_usedRules.contains(name))
        qWarning() << "WARN: Rule" << name << "was added multiple times.";
    m_usedRules.insert(name, 0);
}

#ifndef QT_NO_DEBUG_STREAM
QDebug operator<<(QDebug s, const Rules::Match &rule)
{
    s.nospace() << rule.info();
    return s.space();
}

#endif<|MERGE_RESOLUTION|>--- conflicted
+++ resolved
@@ -135,11 +135,8 @@
     QRegExp matchLine("match\\s+(.*)", Qt::CaseInsensitive);
     QRegExp matchActionLine("action\\s+(\\w+)", Qt::CaseInsensitive);
     QRegExp matchRepoLine("repository\\s+(\\S+)", Qt::CaseInsensitive);
-<<<<<<< HEAD
     QRegExp matchDescLine("description\\s+(.+)$", Qt::CaseInsensitive);
-=======
     QRegExp matchRepoSubstLine("substitute repository\\s+(.+)$", Qt::CaseInsensitive);
->>>>>>> c630dd76
     QRegExp matchBranchLine("branch\\s+(\\S+)", Qt::CaseInsensitive);
     QRegExp matchBranchSubstLine("substitute branch\\s+(.+)$", Qt::CaseInsensitive);
     QRegExp matchRevLine("(min|max) revision (\\d+)", Qt::CaseInsensitive);
